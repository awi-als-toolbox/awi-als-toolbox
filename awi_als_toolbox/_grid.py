--- conflicted
+++ resolved
@@ -668,10 +668,12 @@
             grid_data = ALSL4Grid(filepath)
             self.grids.append(grid_data)
 
-    def get_merged_grid(self,cfg=None):
+    def get_merged_grid(self,return_fnames=False,elevation_correction=False,cfg=None):
         x_min, x_max = self.xc_bounds
         y_min, y_max = self.yc_bounds
-        merged_grid = ALSMergedGrid(x_min, x_max, y_min, y_max, self.res, self.proj4str,cfg=cfg)
+        merged_grid = ALSMergedGrid(x_min, x_max, y_min, y_max, self.res, self.proj4str,
+                                    return_fnames=return_fnames,elevation_correction=elevation_correction,
+                                    cfg=cfg)
         logger.info("Merge Grids:")
         for i, grid in enumerate(self.grids):
             if i in self.ignore_list:
@@ -679,6 +681,16 @@
             logger.info("... %g / %g done [ref_time:%s]" % (i+1, self.n_grids, grid.reftime))
             merged_grid.add_grid(grid)
         logger.info("... %g / %g done" % (self.n_grids, self.n_grids))
+        if elevation_correction:
+            logger.info("Apply elevation correction:")
+            merged_grid.compute_elev_cor(reset_gridded_fields=True)
+            logger.info("Regrid elevation data with correction term:")
+            for i, grid in enumerate(self.grids):
+                if i in self.ignore_list:
+                    continue
+                logger.info("... %g / %g done [ref_time:%s]" % (i+1, self.n_grids, grid.reftime))
+                merged_grid.add_grid(grid)
+            logger.info("... %g / %g done" % (self.n_grids, self.n_grids))
         return merged_grid
 
     def _get_ref_lonlat(self, ref):
@@ -819,7 +831,7 @@
 
 class ALSMergedGrid(object):
 
-    def __init__(self, x_min, x_max, y_min, y_max, res_m, proj4str, cfg=None):
+    def __init__(self, x_min, x_max, y_min, y_max, res_m, proj4str, return_fnames=False, elevation_correction=False, cfg=None):
         """
 
         :param x_min:
@@ -835,6 +847,12 @@
         self.y_max = y_max
         self.res = res_m
         self.reftimes = []
+        
+        self.elev_cor = elevation_correction
+        self.elev_cor_data_avail = False
+        self.elev_cor_diff = np.array([])
+        self.elev_cor_tmpstmp_s = np.array([])
+        self.elev_cor_tmpstmp_e = np.array([])
         
         # Check which variables to grid
         self.coord_names = ['lat', 'lon', 'xc', 'yc', 'time', 'time_bnds']
@@ -844,11 +862,7 @@
         except:
             logger.error("No configuration file provided: only evelation will be gridded")
             self.grid_variable_names = ['elevation']
-<<<<<<< HEAD
-
-=======
-        
->>>>>>> dc7e22d0
+
         try:
             self.export_dir = cfg.export_dir
         except:
@@ -865,8 +879,6 @@
         for grid_variable_name in self.grid_variable_names:
             self.grid[grid_variable_name] = np.full(self.dims, np.nan)
         
-<<<<<<< HEAD
-=======
         # Storing information from which file the data comes
         self.return_fnames = return_fnames
         if return_fnames:
@@ -882,7 +894,6 @@
             self.npnts = np.zeros(self.dims)
             
         self.corpol = np.array([1,0])
->>>>>>> dc7e22d0
 
         # Compute lon/lat of all grid cells
         self.proj4str = proj4str
@@ -925,19 +936,36 @@
         self.lats[merged_valid_indices] = grid.lats[subset_valid_indices]
         # self.grid[merged_valid_indices] = grid.value[subset_valid_indices]#-np.nanmedian(grid.value)
         for grid_variable_name in self.grid_variable_names:
-<<<<<<< HEAD
-            self.grid[grid_variable_name][merged_valid_indices] = grid.nc[grid_variable_name].values[subset_valid_indices]
-
-        
-=======
-            
-            if np.any(np.isfinite(self.grid[grid_variable_name][merged_valid_indices])):
-                mask_overlap =np.where(np.isfinite(self.grid[grid_variable_name][merged_valid_indices]))
-                self.corpol = np.polyfit(grid.nc[grid_variable_name].values[subset_valid_indices][mask_overlap],
-                                         self.grid[grid_variable_name][merged_valid_indices][mask_overlap],deg=self.corpol.size-1)
-                logger.info("new correction polynomial computed: (%.04f,%.04f)" % (self.corpol[0],self.corpol[1]))
-            self.grid[grid_variable_name][merged_valid_indices] = np.polyval(self.corpol,grid.nc[grid_variable_name].values[subset_valid_indices])
-            #self.grid[grid_variable_name][merged_valid_indices] = grid.nc[grid_variable_name].values[subset_valid_indices]
+            if grid_variable_name=='elevation' and 'timestamp' in self.grid_variable_names:
+                if self.elev_cor and not self.elev_cor_data_avail:
+                    if np.any(np.isfinite(self.grid[grid_variable_name][merged_valid_indices])):
+                        mask_overlap =np.where(np.isfinite(self.grid[grid_variable_name][merged_valid_indices]))
+                        #self.corpol = np.polyfit(grid.nc[grid_variable_name].values[subset_valid_indices][mask_overlap],
+                        #                         self.grid[grid_variable_name][merged_valid_indices][mask_overlap],deg=self.corpol.size-1)
+                        self.elev_cor_diff = np.append(self.elev_cor_diff, 
+                                                       ((grid.nc[grid_variable_name].values[subset_valid_indices][mask_overlap]-
+                                                         self.grid[grid_variable_name][merged_valid_indices][mask_overlap])/
+                                                        (grid.nc['timestamp'].values[subset_valid_indices][mask_overlap]-
+                                                         self.grid['timestamp'][merged_valid_indices][mask_overlap])))
+                        self.elev_cor_tmpstmp_s = np.append(self.elev_cor_tmpstmp_s, 
+                                                            self.grid['timestamp'][merged_valid_indices][mask_overlap])
+                        print(self.elev_cor_tmpstmp_e.shape)
+                        print(grid.nc['timestamp'].values[subset_valid_indices][mask_overlap].shape)
+                        self.elev_cor_tmpstmp_e = np.append(self.elev_cor_tmpstmp_e, 
+                                                            grid.nc['timestamp'].values[subset_valid_indices][mask_overlap])
+                        logger.info("new correction polynomial computed: (%.04f,%.04f)" % (self.corpol[0],self.corpol[1]))
+                    #self.grid[grid_variable_name][merged_valid_indices] = np.polyval(self.corpol,grid.nc[grid_variable_name].values[subset_valid_indices])
+                    self.grid[grid_variable_name][merged_valid_indices] = grid.nc[grid_variable_name].values[subset_valid_indices]
+                elif self.elev_cor and self.elev_cor_data_avail:
+                    cor_term = self.elev_cor_func(grid.nc['timestamp'].values[subset_valid_indices])
+                    logger.info("elevation correction applied: (min: %f, max: %f)" % (np.min(cor_term),np.max(cor_term)))
+                    self.grid[grid_variable_name][merged_valid_indices] = (cor_term+
+                                                                           grid.nc[grid_variable_name].values[subset_valid_indices])
+                    
+                else:
+                    self.grid[grid_variable_name][merged_valid_indices] = grid.nc[grid_variable_name].values[subset_valid_indices]
+            else:
+                self.grid[grid_variable_name][merged_valid_indices] = grid.nc[grid_variable_name].values[subset_valid_indices]
         
         if self.return_fnames:
             #for ilist in self.fnms[merged_valid_indices]: 
@@ -959,8 +987,54 @@
             #ax.imshow(self.grid[::10,::10].T,vmin=24.5,vmax=27)
             #fig.savefig('plot_temp_grid/'+grid.filepath.name[:-3]+'.png',dpi=300)
             #plt.close(fig)
->>>>>>> dc7e22d0
-
+    
+    def compute_elev_cor(self,smpl_freq=100,smpl_points=200,fourier_deg=200,
+                         reset_gridded_fields=False):
+        if self.elev_cor and self.elev_cor_diff.size>0:
+            ## Compute linear correction term
+            ## First overlapping records is taken as true elevation
+            #self.elev_cor_poly = np.array([np.mean(self.elev_cor_diff),-np.mean(self.elev_cor_diff)*self.elev_cor_tmpstmp_s[0]])
+            
+            # (A) Fit all differences into on time dependent curve
+            # This curve will be the time derivative of the correction term
+            # 1. Generate temporal tie points
+            self.elev_cor_t_bins = np.linspace(np.min(self.elev_cor_tmpstmp_s[::smpl_freq]),
+                                      np.max(self.elev_cor_tmpstmp_e[::smpl_freq]),
+                                      smpl_points+1)
+
+            # 2. Bin start and end time of overlapping segments to tie point bins
+            bins_s = np.digitize(self.elev_cor_tmpstmp_s[::smpl_freq],self.elev_cor_t_bins)
+            bins_e = np.digitize(self.elev_cor_tmpstmp_e[::smpl_freq],self.elev_cor_t_bins)
+            
+            # 3. Mark which tie points lie within the start and end time
+            matrix = np.zeros((bins_e.size,self.elev_cor_t_bins.size-1))
+            for ip in range(bins_e.size):
+                if bins_e[ip]!=bins_s[ip]:
+                    matrix[ip,bins_s[ip]:bins_e[ip]+1] = 1/matrix[ip,bins_s[ip]:bins_e[ip]+1].size
+
+            # 4. Find best curve that fits best to all time averages
+            self.elev_cor_c = np.linalg.lstsq(matrix, self.elev_cor_diff[::smpl_freq], rcond=None)[0]
+            
+            # (B) Fit Fourier series to time derivative of correction term
+            self.elev_cor_fft = np.fft.fft(self.elev_cor_c)
+            np.put(self.elev_cor_fft, range(fourier_deg+1, len(self.elev_cor_c)), 0.0)
+            self.elev_cor_freqs = np.fft.fftfreq(self.elev_cor_c.size,np.diff(self.elev_cor_t_bins).mean())
+            
+            self.elev_cor_fourier_deg = fourier_deg
+            
+            # Reset gridded fields
+            if reset_gridded_fields:
+                for grid_variable_name in self.grid_variable_names:
+                    self.grid[grid_variable_name] = np.full(self.dims, np.nan)
+            
+            self.elev_cor_data_avail = True
+
+                    
+    def elev_cor_func(self,t):
+        if self.elev_cor_data_avail:
+            return fft_int_func(self.elev_cor_fft,self.elev_cor_freqs,t-self.elev_cor_t_bins[0],deg=self.elev_cor_fourier_deg)
+
+            
     def export_netcdf(self):
         """
         Create a netcdf with the merged grid
@@ -1062,4 +1136,21 @@
             return
 
     def path(self, filetype, field_name='als'):
-        return Path(self.export_dir) / self.filename(filetype,field_name=field_name)+        return Path(self.export_dir) / self.filename(filetype,field_name=field_name)
+
+    
+def fft_func(fft,freqs,X):
+    fit = np.zeros(X.shape)
+    for i in range(len(fft)):
+        fit += 1/(len(fft))*(fft[i].real*np.cos(freqs[i]*2*np.pi*X)-
+                             fft[i].imag*np.sin(freqs[i]*2*np.pi*X))
+    return fit
+
+def fft_int_func(fft,freqs,X,deg=None):
+    if deg is None:
+        deg = len(fft)
+    fit = fft[0].real/2/len(fft)*X
+    for i in range(1,deg):
+        fit += 1/(len(fft)*(freqs[i]*2*np.pi))*(fft[i].real*np.sin(freqs[i]*2*np.pi*X)+
+                                                fft[i].imag*(1-np.cos(freqs[i]*2*np.pi*X)))
+    return fit